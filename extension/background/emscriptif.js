/*

  This file is part of TALER
  Copyright (C) 2014, 2015 Christian Grothoff (and other contributing authors)

  TALER is free software; you can redistribute it and/or modify it under the
  terms of the GNU General Public License as published by the Free Software
  Foundation; either version 3, or (at your option) any later version.

  TALER is distributed in the hope that it will be useful, but WITHOUT ANY
  WARRANTY; without even the implied warranty of MERCHANTABILITY or FITNESS FOR
  A PARTICULAR PURPOSE.  See the GNU General Public License for more details.

  You should have received a copy of the GNU General Public License along with
  TALER; see the file COPYING. If not, see <http://www.gnu.org/licenses/>
*/
"use strict";
// Size of a native pointer.
const PTR_SIZE = 4;
const GNUNET_OK = 1;
const GNUNET_YES = 1;
const GNUNET_NO = 0;
const GNUNET_SYSERR = -1;
let getEmsc = (...args) => Module.cwrap.apply(null, args);
var emsc = {
    free: (ptr) => Module._free(ptr),
    get_value: getEmsc('TALER_WR_get_value', 'number', ['number']),
    get_fraction: getEmsc('TALER_WR_get_fraction', 'number', ['number']),
    get_currency: getEmsc('TALER_WR_get_currency', 'string', ['number']),
    amount_add: getEmsc('TALER_amount_add', 'number', ['number', 'number', 'number']),
    amount_subtract: getEmsc('TALER_amount_subtract', 'number', ['number', 'number', 'number']),
    amount_normalize: getEmsc('TALER_amount_normalize', 'void', ['number']),
    amount_cmp: getEmsc('TALER_amount_cmp', 'number', ['number', 'number']),
    amount_hton: getEmsc('TALER_amount_hton', 'void', ['number', 'number']),
    amount_ntoh: getEmsc('TALER_amount_ntoh', 'void', ['number', 'number']),
    hash: getEmsc('GNUNET_CRYPTO_hash', 'void', ['number', 'number', 'number']),
    memmove: getEmsc('memmove', 'number', ['number', 'number', 'number']),
    rsa_public_key_free: getEmsc('GNUNET_CRYPTO_rsa_public_key_free', 'void', ['number']),
    rsa_signature_free: getEmsc('GNUNET_CRYPTO_rsa_signature_free', 'void', ['number']),
    string_to_data: getEmsc('GNUNET_STRINGS_string_to_data', 'number', ['number', 'number', 'number', 'number']),
    eddsa_sign: getEmsc('GNUNET_CRYPTO_eddsa_sign', 'number', ['number', 'number', 'number']),
    hash_create_random: getEmsc('GNUNET_CRYPTO_hash_create_random', 'void', ['number', 'number']),
    rsa_blinding_key_destroy: getEmsc('GNUNET_CRYPTO_rsa_blinding_key_free', 'void', ['number']),
};
var emscAlloc = {
    get_amount: getEmsc('TALER_WRALL_get_amount', 'number', ['number', 'number', 'number', 'string']),
    eddsa_key_create: getEmsc('GNUNET_CRYPTO_eddsa_key_create', 'number', []),
    eddsa_public_key_from_private: getEmsc('TALER_WRALL_eddsa_public_key_from_private', 'number', ['number']),
    data_to_string_alloc: getEmsc('GNUNET_STRINGS_data_to_string_alloc', 'number', ['number', 'number']),
    purpose_create: getEmsc('TALER_WRALL_purpose_create', 'number', ['number', 'number', 'number']),
    rsa_blind: getEmsc('GNUNET_CRYPTO_rsa_blind', 'number', ['number', 'number', 'number', 'number']),
    rsa_blinding_key_create: getEmsc('GNUNET_CRYPTO_rsa_blinding_key_create', 'number', ['number']),
    rsa_blinding_key_encode: getEmsc('GNUNET_CRYPTO_rsa_blinding_key_encode', 'number', ['number', 'number']),
    rsa_signature_encode: getEmsc('GNUNET_CRYPTO_rsa_signature_encode', 'number', ['number', 'number']),
    rsa_blinding_key_decode: getEmsc('GNUNET_CRYPTO_rsa_blinding_key_decode', 'number', ['number', 'number']),
    rsa_public_key_decode: getEmsc('GNUNET_CRYPTO_rsa_public_key_decode', 'number', ['number', 'number']),
    rsa_signature_decode: getEmsc('GNUNET_CRYPTO_rsa_signature_decode', 'number', ['number', 'number']),
    rsa_public_key_encode: getEmsc('GNUNET_CRYPTO_rsa_public_key_encode', 'number', ['number', 'number']),
    rsa_unblind: getEmsc('GNUNET_CRYPTO_rsa_unblind', 'number', ['number', 'number', 'number']),
    malloc: (size) => Module._malloc(size),
};
var SignaturePurpose;
(function (SignaturePurpose) {
    SignaturePurpose[SignaturePurpose["RESERVE_WITHDRAW"] = 1200] = "RESERVE_WITHDRAW";
})(SignaturePurpose || (SignaturePurpose = {}));
var RandomQuality;
(function (RandomQuality) {
    RandomQuality[RandomQuality["WEAK"] = 0] = "WEAK";
    RandomQuality[RandomQuality["STRONG"] = 1] = "STRONG";
    RandomQuality[RandomQuality["NONCE"] = 2] = "NONCE";
})(RandomQuality || (RandomQuality = {}));
class ArenaObject {
    constructor(arena) {
        this.nativePtr = null;
        if (!arena) {
            if (arenaStack.length == 0) {
                throw Error("No arena available");
            }
            arena = arenaStack[arenaStack.length - 1];
        }
        arena.put(this);
        this.arena = arena;
    }
    getNative() {
        // We want to allow latent allocation
        // of native wrappers, but we never want to
        // pass 'undefined' to emscripten.
        if (this._nativePtr === undefined) {
            throw Error("Native pointer not initialized");
        }
        return this._nativePtr;
    }
    free() {
        if (this.nativePtr !== undefined) {
            emsc.free(this.nativePtr);
            this.nativePtr = undefined;
        }
    }
    alloc(size) {
        if (this.nativePtr !== undefined) {
            throw Error("Double allocation");
        }
        this.nativePtr = emscAlloc.malloc(size);
    }
    setNative(n) {
        if (n === undefined) {
            throw Error("Native pointer must be a number or null");
        }
        this._nativePtr = n;
    }
    set nativePtr(v) {
        this.setNative(v);
    }
    get nativePtr() {
        return this.getNative();
    }
}
class DefaultArena {
    constructor() {
        this.heap = [];
    }
    put(obj) {
        this.heap.push(obj);
    }
    destroy() {
        for (let obj of this.heap) {
            obj.destroy();
        }
        this.heap = [];
    }
}
/**
 * Arena that destroys all its objects once control has returned to the message
 * loop and a small interval has passed.
 */
class SyncArena extends DefaultArena {
    constructor() {
        super();
        let me = this;
        this.timer = new Worker('background/timerThread.js');
        this.timer.onmessage = (e) => {
            this.destroy();
        };
        //this.timer.postMessage({interval: 50});
    }
    destroy() {
        super.destroy();
    }
}
let arenaStack = [];
arenaStack.push(new SyncArena());
class Amount extends ArenaObject {
    constructor(args, arena) {
        super(arena);
        if (args) {
            this.nativePtr = emscAlloc.get_amount(args.value, 0, args.fraction, args.currency);
        }
        else {
            this.nativePtr = emscAlloc.get_amount(0, 0, 0, "");
        }
    }
    destroy() {
        if (this.nativePtr != 0) {
            emsc.free(this.nativePtr);
        }
    }
    toNbo(a) {
        let x = new AmountNbo(a);
        x.alloc();
        emsc.amount_hton(x.nativePtr, this.nativePtr);
        return x;
    }
    fromNbo(nbo) {
        emsc.amount_ntoh(this.nativePtr, nbo.nativePtr);
    }
    get value() {
        return emsc.get_value(this.nativePtr);
    }
    get fraction() {
        return emsc.get_fraction(this.nativePtr);
    }
    get currency() {
        return emsc.get_currency(this.nativePtr);
    }
    toJson() {
        return {
            value: emsc.get_value(this.nativePtr),
            fraction: emsc.get_fraction(this.nativePtr),
            currency: emsc.get_currency(this.nativePtr)
        };
    }
    /**
     * Add an amount to this amount.
     */
    add(a) {
        let res = emsc.amount_add(this.nativePtr, a.nativePtr, this.nativePtr);
        if (res < 1) {
            // Overflow
            return false;
        }
        return true;
    }
    /**
     * Perform saturating subtraction on amounts.
     */
    sub(a) {
        // this = this - a
        let res = emsc.amount_subtract(this.nativePtr, this.nativePtr, a.nativePtr);
        if (res == 0) {
            // Underflow
            return false;
        }
        if (res > 0) {
            return true;
        }
        throw Error("Incompatible currencies");
    }
    cmp(a) {
        return emsc.amount_cmp(this.nativePtr, a.nativePtr);
    }
    normalize() {
        emsc.amount_normalize(this.nativePtr);
    }
}
class PackedArenaObject extends ArenaObject {
    constructor(a) {
        super(a);
    }
    toCrock() {
        var d = emscAlloc.data_to_string_alloc(this.nativePtr, this.size());
        var s = Module.Pointer_stringify(d);
        emsc.free(d);
        return s;
    }
    loadCrock(s) {
        this.alloc();
        // We need to get the javascript string
        // to the emscripten heap first.
        let buf = ByteArray.fromString(s);
        let res = emsc.string_to_data(buf.nativePtr, s.length, this.nativePtr, this.size());
        buf.destroy();
        if (res < 1) {
            throw { error: "wrong encoding" };
        }
    }
    alloc() {
        if (this.nativePtr === null) {
            this.nativePtr = emscAlloc.malloc(this.size());
        }
    }
    destroy() {
        emsc.free(this.nativePtr);
        this.nativePtr = 0;
    }
    hash() {
        var x = new HashCode();
        x.alloc();
        emsc.hash(this.nativePtr, this.size(), x.nativePtr);
        return x;
    }
}
class AmountNbo extends PackedArenaObject {
    size() { return 24; }
}
class EddsaPrivateKey extends PackedArenaObject {
    static create(a) {
        let obj = new EddsaPrivateKey(a);
        obj.nativePtr = emscAlloc.eddsa_key_create();
        return obj;
    }
    size() { return 32; }
    getPublicKey(a) {
        let obj = new EddsaPublicKey(a);
        obj.nativePtr = emscAlloc.eddsa_public_key_from_private(this.nativePtr);
        return obj;
    }
}
class EddsaPublicKey extends PackedArenaObject {
    size() { return 32; }
}
class RsaBlindingKey extends ArenaObject {
    static create(len, a) {
        let o = new RsaBlindingKey(a);
        o.nativePtr = emscAlloc.rsa_blinding_key_create(len);
        return o;
    }
    toCrock() {
        let ptr = emscAlloc.malloc(PTR_SIZE);
        let size = emscAlloc.rsa_blinding_key_encode(this.nativePtr, ptr);
        let res = new ByteArray(size, Module.getValue(ptr, '*'));
        let s = res.toCrock();
        emsc.free(ptr);
        res.destroy();
        return s;
    }
    destroy() {
        // TODO
    }
}
class HashCode extends PackedArenaObject {
    size() { return 64; }
    random(qualStr) {
        let qual;
        switch (qualStr) {
            case "weak":
                qual = RandomQuality.WEAK;
                break;
            case "strong":
            case null:
            case undefined:
                qual = RandomQuality.STRONG;
                break;
            case "nonce":
                qual = RandomQuality.NONCE;
                break;
                break;
            default:
                throw Error(format("unknown crypto quality: {0}", qual));
        }
        this.alloc();
        emsc.hash_create_random(qual, this.nativePtr);
    }
}
class ByteArray extends PackedArenaObject {
    constructor(desiredSize, init, a) {
        super(a);
        if (init === undefined || init === null) {
            this.nativePtr = emscAlloc.malloc(desiredSize);
        }
        else {
            this.nativePtr = init;
        }
        this.allocatedSize = desiredSize;
    }
    size() { return this.allocatedSize; }
    static fromString(s, a) {
        let hstr = emscAlloc.malloc(s.length + 1);
        Module.writeStringToMemory(s, hstr);
        return new ByteArray(s.length, hstr, a);
    }
    static fromCrock(s, a) {
        let hstr = emscAlloc.malloc(s.length + 1);
        Module.writeStringToMemory(s, hstr);
        let decodedLen = Math.floor((s.length * 5) / 8);
        let ba = new ByteArray(decodedLen, null, a);
        let res = emsc.string_to_data(hstr, s.length, ba.nativePtr, decodedLen);
        emsc.free(hstr);
        if (res != GNUNET_OK) {
            throw Error("decoding failed");
        }
        return ba;
    }
}
class EccSignaturePurpose extends PackedArenaObject {
    constructor(purpose, payload, a) {
        super(a);
        this.nativePtr = emscAlloc.purpose_create(purpose, payload.nativePtr, payload.size());
        this.payloadSize = payload.size();
    }
    size() { return this.payloadSize + 8; }
}
class SignatureStruct {
    constructor(x) {
        this.members = {};
        for (let k in x) {
<<<<<<< HEAD
            this.set(x, x[k]);
=======
            this.set(k, x[k]);
>>>>>>> a9f3d077
        }
    }
    toPurpose(a) {
        let totalSize = 0;
        for (let f of this.fieldTypes()) {
            let name = f[0];
            let member = this.members[name];
            if (!member) {
                throw Error(format("Member {0} not set", name));
            }
            totalSize += member.size();
        }
        let buf = emscAlloc.malloc(totalSize);
        let ptr = buf;
        for (let f of this.fieldTypes()) {
            let name = f[0];
            let member = this.members[name];
            let size = member.size();
            emsc.memmove(ptr, member.nativePtr, size);
            ptr += size;
        }
        let ba = new ByteArray(totalSize, buf, a);
        let x = new EccSignaturePurpose(this.purpose(), ba);
        return x;
    }
    set(name, value) {
        let typemap = {};
        for (let f of this.fieldTypes()) {
            typemap[f[0]] = f[1];
        }
        if (!(name in typemap)) {
            throw Error(format("Key {0} not found", name));
        }
        if (!(value instanceof typemap[name])) {
            throw Error(format("Wrong type for {0}", name));
        }
        this.members[name] = value;
    }
}
class WithdrawRequestPS extends SignatureStruct {
    constructor(w) {
        super(w);
    }
    purpose() { return SignaturePurpose.RESERVE_WITHDRAW; }
    fieldTypes() {
        return [
            ["reserve_pub", EddsaPublicKey],
            ["amount_with_fee", AmountNbo],
            ["withdraw_fee", AmountNbo],
            ["h_denomination_pub", HashCode],
            ["h_coin_envelope", HashCode]];
    }
}
function encodeWith(obj, fn, arena) {
    let ptr = emscAlloc.malloc(PTR_SIZE);
    let len = fn(obj.getNative(), ptr);
    let res = new ByteArray(len, null, arena);
    res.setNative(Module.getValue(ptr, '*'));
    emsc.free(ptr);
    return res;
}
class RsaPublicKey extends ArenaObject {
    static fromCrock(s, a) {
        let obj = new RsaPublicKey(a);
        let buf = ByteArray.fromCrock(s);
        obj.nativePtr = emscAlloc.rsa_public_key_decode(buf.nativePtr, buf.size());
        buf.destroy();
        return obj;
    }
    toCrock() {
        return this.encode().toCrock();
    }
    destroy() {
        emsc.rsa_public_key_free(this.nativePtr);
        this.nativePtr = 0;
    }
    encode(arena) {
        let ptr = emscAlloc.malloc(PTR_SIZE);
        let len = emscAlloc.rsa_public_key_encode(this.nativePtr, ptr);
        let res = new ByteArray(len, Module.getValue(ptr, '*'), arena);
        emsc.free(ptr);
        return res;
    }
}
class EddsaSignature extends PackedArenaObject {
    size() { return 64; }
}
class RsaSignature extends ArenaObject {
    static fromCrock(s, a) {
        let obj = new this(a);
        let buf = ByteArray.fromCrock(s);
        obj.setNative(emscAlloc.rsa_signature_decode(buf.getNative(), buf.size()));
        buf.destroy();
        return obj;
    }
    encode(arena) {
        return encodeWith(this, emscAlloc.rsa_signature_encode);
    }
    destroy() {
        emsc.rsa_signature_free(this.getNative());
        this.setNative(0);
    }
}
function rsaBlind(hashCode, blindingKey, pkey, arena) {
    let ptr = emscAlloc.malloc(PTR_SIZE);
    let s = emscAlloc.rsa_blind(hashCode.nativePtr, blindingKey.nativePtr, pkey.nativePtr, ptr);
    let res = new ByteArray(s, Module.getValue(ptr, '*'), arena);
    return res;
}
function eddsaSign(purpose, priv, a) {
    let sig = new EddsaSignature(a);
    sig.alloc();
    let res = emsc.eddsa_sign(priv.nativePtr, purpose.nativePtr, sig.nativePtr);
    if (res < 1) {
        throw Error("EdDSA signing failed");
    }
    return sig;
}
function rsaUnblind(sig, bk, pk, a) {
    let x = new RsaSignature(a);
    x.nativePtr = emscAlloc.rsa_unblind(sig.nativePtr, bk.nativePtr, pk.nativePtr);
    return x;
}<|MERGE_RESOLUTION|>--- conflicted
+++ resolved
@@ -363,11 +363,7 @@
     constructor(x) {
         this.members = {};
         for (let k in x) {
-<<<<<<< HEAD
-            this.set(x, x[k]);
-=======
             this.set(k, x[k]);
->>>>>>> a9f3d077
         }
     }
     toPurpose(a) {
